// This file is part of Eigen, a lightweight C++ template library
// for linear algebra.
//
// Copyright (C) 2008-2009 Gael Guennebaud <g.gael@free.fr>
// Copyright (C) 2006-2008 Benoit Jacob <jacob.benoit.1@gmail.com>
//
// Eigen is free software; you can redistribute it and/or
// modify it under the terms of the GNU Lesser General Public
// License as published by the Free Software Foundation; either
// version 3 of the License, or (at your option) any later version.
//
// Alternatively, you can redistribute it and/or
// modify it under the terms of the GNU General Public License as
// published by the Free Software Foundation; either version 2 of
// the License, or (at your option) any later version.
//
// Eigen is distributed in the hope that it will be useful, but WITHOUT ANY
// WARRANTY; without even the implied warranty of MERCHANTABILITY or FITNESS
// FOR A PARTICULAR PURPOSE. See the GNU Lesser General Public License or the
// GNU General Public License for more details.
//
// You should have received a copy of the GNU Lesser General Public
// License and a copy of the GNU General Public License along with
// Eigen. If not, see <http://www.gnu.org/licenses/>.

#ifndef EIGEN_CONSTANTS_H
#define EIGEN_CONSTANTS_H

/** This value means that a quantity is not known at compile-time, and that instead the value is
  * stored in some runtime variable.
  *
  * Explanation for the choice of this value:
  * - It should be positive and larger than the number of entries in any reasonable fixed-size matrix.
  *   This allows to simplify many compile-time conditions throughout Eigen.
  * - It should be smaller than the sqrt of INT_MAX. Indeed, we often multiply a number of rows with a number
  *   of columns in order to compute a number of coefficients. Even if we guard that with an "if" checking whether
  *   the values are Dynamic, we still get a compiler warning "integer overflow". So the only way to get around
  *   it would be a meta-selector. Doing this everywhere would reduce code readability and lenghten compilation times.
  *   Also, disabling compiler warnings for integer overflow, sounds like a bad idea.
  * - It should be a prime number, because for example the old value 10000 led to bugs with 100x100 matrices.
  *
  * If you wish to port Eigen to a platform where sizeof(int)==2, it is perfectly possible to set Dynamic to, say, 97.
  * However, changing the value of Dynamic breaks the ABI, as Dynamic is often used as a template parameter for Matrix.
  */
const int Dynamic = 33331;

/** This value means +Infinity; it is currently used only as the p parameter to MatrixBase::lpNorm<int>().
  * The value Infinity there means the L-infinity norm.
  */
const int Infinity = -1;

/** \defgroup flags flags
  * \ingroup Core_Module
  *
  * These are the possible bits which can be OR'ed to constitute the flags of a matrix or
  * expression.
  *
  * It is important to note that these flags are a purely compile-time notion. They are a compile-time property of
  * an expression type, implemented as enum's. They are not stored in memory at runtime, and they do not incur any
  * runtime overhead.
  *
  * \sa MatrixBase::Flags
  */

/** \ingroup flags
  *
  * for a matrix, this means that the storage order is row-major.
  * If this bit is not set, the storage order is column-major.
  * For an expression, this determines the storage order of
  * the matrix created by evaluation of that expression. */
const unsigned int RowMajorBit = 0x1;

/** \ingroup flags
  *
  * means the expression should be evaluated by the calling expression */
const unsigned int EvalBeforeNestingBit = 0x2;

/** \ingroup flags
  *
  * means the expression should be evaluated before any assignement */
const unsigned int EvalBeforeAssigningBit = 0x4;

/** \ingroup flags
  *
  * Short version: means the expression might be vectorized
  *
  * Long version: means that the coefficients can be handled by packets
  * and start at a memory location whose alignment meets the requirements
  * of the present CPU architecture for optimized packet access. In the fixed-size
  * case, there is the additional condition that the total size of the coefficients
  * array is a multiple of the packet size, so that it is possible to access all the
  * coefficients by packets. In the dynamic-size case, there is no such condition
  * on the total size, so it might not be possible to access the few last coeffs
  * by packets.
  *
  * \note This bit can be set regardless of whether vectorization is actually enabled.
  *       To check for actual vectorizability, see \a ActualPacketAccessBit.
  */
const unsigned int PacketAccessBit = 0x8;

#ifdef EIGEN_VECTORIZE
/** \ingroup flags
  *
  * If vectorization is enabled (EIGEN_VECTORIZE is defined) this constant
  * is set to the value \a PacketAccessBit.
  *
  * If vectorization is not enabled (EIGEN_VECTORIZE is not defined) this constant
  * is set to the value 0.
  */
const unsigned int ActualPacketAccessBit = PacketAccessBit;
#else
const unsigned int ActualPacketAccessBit = 0x0;
#endif

/** \ingroup flags
  *
  * Short version: means the expression can be seen as 1D vector.
  *
  * Long version: means that one can access the coefficients
  * of this expression by coeff(int), and coeffRef(int) in the case of a lvalue expression. These
  * index-based access methods are guaranteed
  * to not have to do any runtime computation of a (row, col)-pair from the index, so that it
  * is guaranteed that whenever it is available, index-based access is at least as fast as
  * (row,col)-based access. Expressions for which that isn't possible don't have the LinearAccessBit.
  *
  * If both PacketAccessBit and LinearAccessBit are set, then the
  * packets of this expression can be accessed by packet(int), and writePacket(int) in the case of a
  * lvalue expression.
  *
  * Typically, all vector expressions have the LinearAccessBit, but there is one exception:
  * Product expressions don't have it, because it would be troublesome for vectorization, even when the
  * Product is a vector expression. Thus, vector Product expressions allow index-based coefficient access but
  * not index-based packet access, so they don't have the LinearAccessBit.
  */
const unsigned int LinearAccessBit = 0x10;

/** \ingroup flags
  *
  * Means that the underlying array of coefficients can be directly accessed. This means two things.
  * First, references to the coefficients must be available through coeffRef(int, int). This rules out read-only
  * expressions whose coefficients are computed on demand by coeff(int, int). Second, the memory layout of the
  * array of coefficients must be exactly the natural one suggested by rows(), cols(), stride(), and the RowMajorBit.
  * This rules out expressions such as Diagonal, whose coefficients, though referencable, do not have
  * such a regular memory layout.
  */
const unsigned int DirectAccessBit = 0x20;

/** \ingroup flags
  *
  * means the first coefficient packet is guaranteed to be aligned */
const unsigned int AlignedBit = 0x40;

/** \ingroup flags
  *
  * means all diagonal coefficients are equal to 0 */
const unsigned int ZeroDiagBit = 0x80;

/** \ingroup flags
  *
  * means all diagonal coefficients are equal to 1 */
const unsigned int UnitDiagBit = 0x100;

/** \ingroup flags
  *
  * means the matrix is selfadjoint (M=M*). */
const unsigned int SelfAdjointBit = 0x200;

/** \ingroup flags
  *
  * means the strictly lower triangular part is 0 */
const unsigned int UpperTriangularBit = 0x400;

/** \ingroup flags
  *
  * means the strictly upper triangular part is 0 */
const unsigned int LowerTriangularBit = 0x800;

/** \ingroup flags
  *
  * means the expression includes sparse matrices and the sparse path has to be taken. */
const unsigned int SparseBit = 0x1000;

// list of flags that are inherited by default
const unsigned int HereditaryBits = RowMajorBit
                                  | EvalBeforeNestingBit
                                  | EvalBeforeAssigningBit
                                  | SparseBit;
<<<<<<< HEAD
    
=======

// diagonal means both upper and lower triangular
const unsigned DiagonalBits = UpperTriangularBit | LowerTriangularBit;

>>>>>>> 50959033
// Possible values for the Mode parameter of part()
const unsigned int UpperTriangular = UpperTriangularBit;
const unsigned int StrictlyUpperTriangular = UpperTriangularBit | ZeroDiagBit;
const unsigned int LowerTriangular = LowerTriangularBit;
const unsigned int StrictlyLowerTriangular = LowerTriangularBit | ZeroDiagBit;
const unsigned int SelfAdjoint = SelfAdjointBit;
const unsigned int UnitUpperTriangular = UpperTriangularBit | UnitDiagBit;
const unsigned int UnitLowerTriangular = LowerTriangularBit | UnitDiagBit;

<<<<<<< HEAD
enum { DiagonalOnTheLeft, DiagonalOnTheRight };

=======
>>>>>>> 50959033
enum { Aligned, Unaligned };
enum { ForceAligned, AsRequested };
enum { ConditionalJumpCost = 5 };
enum CornerType { TopLeft, TopRight, BottomLeft, BottomRight };
enum DirectionType { Vertical, Horizontal, BothDirections };
enum ProductEvaluationMode { NormalProduct, CacheFriendlyProduct, SparseTimeSparseProduct, SparseTimeDenseProduct, DenseTimeSparseProduct };

enum {
  /** \internal Equivalent to a slice vectorization for fixed-size matrices having good alignment
    * and good size */
  InnerVectorization,
  /** \internal Vectorization path using a single loop plus scalar loops for the
    * unaligned boundaries */
  LinearVectorization,
  /** \internal Generic vectorization path using one vectorized loop per row/column with some
    * scalar loops to handle the unaligned boundaries */
  SliceVectorization,
  NoVectorization
};

enum {
  NoUnrolling,
  InnerUnrolling,
  CompleteUnrolling
};

enum {
  ColMajor = 0,
  RowMajor = 0x1,  // it is only a coincidence that this is equal to RowMajorBit -- don't rely on that
  /** \internal Align the matrix itself if it is vectorizable fixed-size */
  AutoAlign = 0,
  /** \internal Don't require alignment for the matrix itself (the array of coefficients, if dynamically allocated, may still be
                requested to be aligned) */
  DontAlign = 0x2
};

/* the following could as well be written:
 *   enum NoChange_t { NoChange };
 * but it feels dangerous to disambiguate overloaded functions on enum/integer types.
 * If on some platform it is really impossible to get rid of "unused variable" warnings, then
 * we can always come back to that solution.
 */
struct NoChange_t {};
namespace {
  EIGEN_UNUSED NoChange_t NoChange;
}

enum {
  IsDense         = 0,
  IsSparse        = SparseBit,
  NoDirectAccess  = 0,
  HasDirectAccess = DirectAccessBit
};

enum TransformTraits {
  Isometry      = 0x1,
  Affine        = 0x2,
  AffineCompact = 0x10 | Affine,
  Projective    = 0x20
};

const int EiArch_Generic = 0x0;
const int EiArch_SSE     = 0x1;
const int EiArch_AltiVec = 0x2;

#if defined EIGEN_VECTORIZE_SSE
  const int EiArch = EiArch_SSE;
#elif defined EIGEN_VECTORIZE_ALTIVEC
  const int EiArch = EiArch_AltiVec;
#else
  const int EiArch = EiArch_Generic;
#endif

#endif // EIGEN_CONSTANTS_H<|MERGE_RESOLUTION|>--- conflicted
+++ resolved
@@ -185,14 +185,7 @@
                                   | EvalBeforeNestingBit
                                   | EvalBeforeAssigningBit
                                   | SparseBit;
-<<<<<<< HEAD
-    
-=======
-
-// diagonal means both upper and lower triangular
-const unsigned DiagonalBits = UpperTriangularBit | LowerTriangularBit;
-
->>>>>>> 50959033
+
 // Possible values for the Mode parameter of part()
 const unsigned int UpperTriangular = UpperTriangularBit;
 const unsigned int StrictlyUpperTriangular = UpperTriangularBit | ZeroDiagBit;
@@ -202,11 +195,8 @@
 const unsigned int UnitUpperTriangular = UpperTriangularBit | UnitDiagBit;
 const unsigned int UnitLowerTriangular = LowerTriangularBit | UnitDiagBit;
 
-<<<<<<< HEAD
 enum { DiagonalOnTheLeft, DiagonalOnTheRight };
 
-=======
->>>>>>> 50959033
 enum { Aligned, Unaligned };
 enum { ForceAligned, AsRequested };
 enum { ConditionalJumpCost = 5 };
