// This file is part of Eigen, a lightweight C++ template library
// for linear algebra.
//
// Copyright (C) 2006-2010 Benoit Jacob <jacob.benoit.1@gmail.com>
// Copyright (C) 2008-2009 Gael Guennebaud <gael.guennebaud@inria.fr>
//
// This Source Code Form is subject to the terms of the Mozilla
// Public License v. 2.0. If a copy of the MPL was not distributed
// with this file, You can obtain one at http://mozilla.org/MPL/2.0/.

#ifndef EIGEN_MATRIX_H
#define EIGEN_MATRIX_H

namespace Eigen {

/** \class Matrix
  * \ingroup Core_Module
  *
  * \brief The matrix class, also used for vectors and row-vectors
  *
  * The %Matrix class is the work-horse for all \em dense (\ref dense "note") matrices and vectors within Eigen.
  * Vectors are matrices with one column, and row-vectors are matrices with one row.
  *
  * The %Matrix class encompasses \em both fixed-size and dynamic-size objects (\ref fixedsize "note").
  *
  * The first three template parameters are required:
  * \tparam _Scalar \anchor matrix_tparam_scalar Numeric type, e.g. float, double, int or std::complex<float>.
  *                 User defined sclar types are supported as well (see \ref user_defined_scalars "here").
  * \tparam _Rows Number of rows, or \b Dynamic
  * \tparam _Cols Number of columns, or \b Dynamic
  *
  * The remaining template parameters are optional -- in most cases you don't have to worry about them.
  * \tparam _Options \anchor matrix_tparam_options A combination of either \b #RowMajor or \b #ColMajor, and of either
  *                 \b #AutoAlign or \b #DontAlign.
  *                 The former controls \ref TopicStorageOrders "storage order", and defaults to column-major. The latter controls alignment, which is required
  *                 for vectorization. It defaults to aligning matrices except for fixed sizes that aren't a multiple of the packet size.
  * \tparam _MaxRows Maximum number of rows. Defaults to \a _Rows (\ref maxrows "note").
  * \tparam _MaxCols Maximum number of columns. Defaults to \a _Cols (\ref maxrows "note").
  *
  * Eigen provides a number of typedefs covering the usual cases. Here are some examples:
  *
  * \li \c Matrix2d is a 2x2 square matrix of doubles (\c Matrix<double, 2, 2>)
  * \li \c Vector4f is a vector of 4 floats (\c Matrix<float, 4, 1>)
  * \li \c RowVector3i is a row-vector of 3 ints (\c Matrix<int, 1, 3>)
  *
  * \li \c MatrixXf is a dynamic-size matrix of floats (\c Matrix<float, Dynamic, Dynamic>)
  * \li \c VectorXf is a dynamic-size vector of floats (\c Matrix<float, Dynamic, 1>)
  *
  * \li \c Matrix2Xf is a partially fixed-size (dynamic-size) matrix of floats (\c Matrix<float, 2, Dynamic>)
  * \li \c MatrixX3d is a partially dynamic-size (fixed-size) matrix of double (\c Matrix<double, Dynamic, 3>)
  *
  * See \link matrixtypedefs this page \endlink for a complete list of predefined \em %Matrix and \em Vector typedefs.
  *
  * You can access elements of vectors and matrices using normal subscripting:
  *
  * \code
  * Eigen::VectorXd v(10);
  * v[0] = 0.1;
  * v[1] = 0.2;
  * v(0) = 0.3;
  * v(1) = 0.4;
  *
  * Eigen::MatrixXi m(10, 10);
  * m(0, 1) = 1;
  * m(0, 2) = 2;
  * m(0, 3) = 3;
  * \endcode
  *
  * This class can be extended with the help of the plugin mechanism described on the page
  * \ref TopicCustomizingEigen by defining the preprocessor symbol \c EIGEN_MATRIX_PLUGIN.
  *
  * <i><b>Some notes:</b></i>
  *
  * <dl>
  * <dt><b>\anchor dense Dense versus sparse:</b></dt>
  * <dd>This %Matrix class handles dense, not sparse matrices and vectors. For sparse matrices and vectors, see the Sparse module.
  *
  * Dense matrices and vectors are plain usual arrays of coefficients. All the coefficients are stored, in an ordinary contiguous array.
  * This is unlike Sparse matrices and vectors where the coefficients are stored as a list of nonzero coefficients.</dd>
  *
  * <dt><b>\anchor fixedsize Fixed-size versus dynamic-size:</b></dt>
  * <dd>Fixed-size means that the numbers of rows and columns are known are compile-time. In this case, Eigen allocates the array
  * of coefficients as a fixed-size array, as a class member. This makes sense for very small matrices, typically up to 4x4, sometimes up
  * to 16x16. Larger matrices should be declared as dynamic-size even if one happens to know their size at compile-time.
  *
  * Dynamic-size means that the numbers of rows or columns are not necessarily known at compile-time. In this case they are runtime
  * variables, and the array of coefficients is allocated dynamically on the heap.
  *
  * Note that \em dense matrices, be they Fixed-size or Dynamic-size, <em>do not</em> expand dynamically in the sense of a std::map.
  * If you want this behavior, see the Sparse module.</dd>
  *
  * <dt><b>\anchor maxrows _MaxRows and _MaxCols:</b></dt>
  * <dd>In most cases, one just leaves these parameters to the default values.
  * These parameters mean the maximum size of rows and columns that the matrix may have. They are useful in cases
  * when the exact numbers of rows and columns are not known are compile-time, but it is known at compile-time that they cannot
  * exceed a certain value. This happens when taking dynamic-size blocks inside fixed-size matrices: in this case _MaxRows and _MaxCols
  * are the dimensions of the original matrix, while _Rows and _Cols are Dynamic.</dd>
  * </dl>
  *
  * \see MatrixBase for the majority of the API methods for matrices, \ref TopicClassHierarchy, 
  * \ref TopicStorageOrders 
  */

namespace internal {
template<typename _Scalar, int _Rows, int _Cols, int _Options, int _MaxRows, int _MaxCols>
struct traits<Matrix<_Scalar, _Rows, _Cols, _Options, _MaxRows, _MaxCols> >
{
  typedef _Scalar Scalar;
  typedef Dense StorageKind;
  typedef DenseIndex Index;
  typedef MatrixXpr XprKind;
  enum {
    RowsAtCompileTime = _Rows,
    ColsAtCompileTime = _Cols,
    MaxRowsAtCompileTime = _MaxRows,
    MaxColsAtCompileTime = _MaxCols,
    Flags = compute_matrix_flags<_Scalar, _Rows, _Cols, _Options, _MaxRows, _MaxCols>::ret,
    CoeffReadCost = NumTraits<Scalar>::ReadCost,
    Options = _Options,
    InnerStrideAtCompileTime = 1,
    OuterStrideAtCompileTime = (Options&RowMajor) ? ColsAtCompileTime : RowsAtCompileTime
  };
};
}

template<typename _Scalar, int _Rows, int _Cols, int _Options, int _MaxRows, int _MaxCols>
class Matrix
  : public PlainObjectBase<Matrix<_Scalar, _Rows, _Cols, _Options, _MaxRows, _MaxCols> >
{
  public:

    /** \brief Base class typedef.
      * \sa PlainObjectBase
      */
    typedef PlainObjectBase<Matrix> Base;

    enum { Options = _Options };

    EIGEN_DENSE_PUBLIC_INTERFACE(Matrix)

    typedef typename Base::PlainObject PlainObject;

    using Base::base;
    using Base::coeffRef;

    /**
      * \brief Assigns matrices to each other.
      *
      * \note This is a special case of the templated operator=. Its purpose is
      * to prevent a default operator= from hiding the templated operator=.
      *
      * \callgraph
      */
    EIGEN_DEVICE_FUNC
    EIGEN_STRONG_INLINE Matrix& operator=(const Matrix& other)
    {
      return Base::_set(other);
    }

    /** \internal
      * \brief Copies the value of the expression \a other into \c *this with automatic resizing.
      *
      * *this might be resized to match the dimensions of \a other. If *this was a null matrix (not already initialized),
      * it will be initialized.
      *
      * Note that copying a row-vector into a vector (and conversely) is allowed.
      * The resizing, if any, is then done in the appropriate way so that row-vectors
      * remain row-vectors and vectors remain vectors.
      */
    template<typename OtherDerived>
    EIGEN_DEVICE_FUNC
    EIGEN_STRONG_INLINE Matrix& operator=(const MatrixBase<OtherDerived>& other)
    {
      return Base::_set(other);
    }

    /* Here, doxygen failed to copy the brief information when using \copydoc */

    /**
      * \brief Copies the generic expression \a other into *this.
      * \copydetails DenseBase::operator=(const EigenBase<OtherDerived> &other)
      */
    template<typename OtherDerived>
    EIGEN_DEVICE_FUNC
    EIGEN_STRONG_INLINE Matrix& operator=(const EigenBase<OtherDerived> &other)
    {
      return Base::operator=(other);
    }

    template<typename OtherDerived>
    EIGEN_DEVICE_FUNC
    EIGEN_STRONG_INLINE Matrix& operator=(const ReturnByValue<OtherDerived>& func)
    {
      return Base::operator=(func);
    }

    /** \brief Default constructor.
      *
      * For fixed-size matrices, does nothing.
      *
      * For dynamic-size matrices, creates an empty matrix of size 0. Does not allocate any array. Such a matrix
      * is called a null matrix. This constructor is the unique way to create null matrices: resizing
      * a matrix to 0 is not supported.
      *
      * \sa resize(Index,Index)
      */
<<<<<<< HEAD
    EIGEN_DEVICE_FUNC
    EIGEN_STRONG_INLINE explicit Matrix() : Base()
=======
    EIGEN_STRONG_INLINE Matrix() : Base()
>>>>>>> 1e5bc38c
    {
      Base::_check_template_params();
      EIGEN_INITIALIZE_COEFFS_IF_THAT_OPTION_IS_ENABLED
    }

    // FIXME is it still needed
    EIGEN_DEVICE_FUNC
    Matrix(internal::constructor_without_unaligned_array_assert)
      : Base(internal::constructor_without_unaligned_array_assert())
    { Base::_check_template_params(); EIGEN_INITIALIZE_COEFFS_IF_THAT_OPTION_IS_ENABLED }

    /** \brief Constructs a vector or row-vector with given dimension. \only_for_vectors
      *
      * Note that this is only useful for dynamic-size vectors. For fixed-size vectors,
      * it is redundant to pass the dimension here, so it makes more sense to use the default
      * constructor Matrix() instead.
      */
    EIGEN_DEVICE_FUNC
    EIGEN_STRONG_INLINE explicit Matrix(Index dim)
      : Base(dim, RowsAtCompileTime == 1 ? 1 : dim, ColsAtCompileTime == 1 ? 1 : dim)
    {
      Base::_check_template_params();
      EIGEN_STATIC_ASSERT_VECTOR_ONLY(Matrix)
      eigen_assert(dim >= 0);
      eigen_assert(SizeAtCompileTime == Dynamic || SizeAtCompileTime == dim);
      EIGEN_INITIALIZE_COEFFS_IF_THAT_OPTION_IS_ENABLED
    }

    #ifndef EIGEN_PARSED_BY_DOXYGEN
    template<typename T0, typename T1>
    EIGEN_DEVICE_FUNC
    EIGEN_STRONG_INLINE Matrix(const T0& x, const T1& y)
    {
      Base::_check_template_params();
      Base::template _init2<T0,T1>(x, y);
    }
    #else
    /** \brief Constructs an uninitialized matrix with \a rows rows and \a cols columns.
      *
      * This is useful for dynamic-size matrices. For fixed-size matrices,
      * it is redundant to pass these parameters, so one should use the default constructor
      * Matrix() instead. */
    EIGEN_DEVICE_FUNC
    Matrix(Index rows, Index cols);
    /** \brief Constructs an initialized 2D vector with given coefficients */
    Matrix(const Scalar& x, const Scalar& y);
    #endif

    /** \brief Constructs an initialized 3D vector with given coefficients */
    EIGEN_DEVICE_FUNC
    EIGEN_STRONG_INLINE Matrix(const Scalar& x, const Scalar& y, const Scalar& z)
    {
      Base::_check_template_params();
      EIGEN_STATIC_ASSERT_VECTOR_SPECIFIC_SIZE(Matrix, 3)
      m_storage.data()[0] = x;
      m_storage.data()[1] = y;
      m_storage.data()[2] = z;
    }
    /** \brief Constructs an initialized 4D vector with given coefficients */
    EIGEN_DEVICE_FUNC
    EIGEN_STRONG_INLINE Matrix(const Scalar& x, const Scalar& y, const Scalar& z, const Scalar& w)
    {
      Base::_check_template_params();
      EIGEN_STATIC_ASSERT_VECTOR_SPECIFIC_SIZE(Matrix, 4)
      m_storage.data()[0] = x;
      m_storage.data()[1] = y;
      m_storage.data()[2] = z;
      m_storage.data()[3] = w;
    }

    EIGEN_DEVICE_FUNC
    explicit Matrix(const Scalar *data);

    /** \brief Constructor copying the value of the expression \a other */
    template<typename OtherDerived>
    EIGEN_DEVICE_FUNC
    EIGEN_STRONG_INLINE Matrix(const MatrixBase<OtherDerived>& other)
             : Base(other.rows() * other.cols(), other.rows(), other.cols())
    {
      // This test resides here, to bring the error messages closer to the user. Normally, these checks
      // are performed deeply within the library, thus causing long and scary error traces.
      EIGEN_STATIC_ASSERT((internal::is_same<Scalar, typename OtherDerived::Scalar>::value),
        YOU_MIXED_DIFFERENT_NUMERIC_TYPES__YOU_NEED_TO_USE_THE_CAST_METHOD_OF_MATRIXBASE_TO_CAST_NUMERIC_TYPES_EXPLICITLY)

      Base::_check_template_params();
      Base::_set_noalias(other);
    }
    /** \brief Copy constructor */
    EIGEN_DEVICE_FUNC
    EIGEN_STRONG_INLINE Matrix(const Matrix& other)
            : Base(other.rows() * other.cols(), other.rows(), other.cols())
    {
      Base::_check_template_params();
      Base::_set_noalias(other);
    }
    /** \brief Copy constructor with in-place evaluation */
    template<typename OtherDerived>
    EIGEN_DEVICE_FUNC
    EIGEN_STRONG_INLINE Matrix(const ReturnByValue<OtherDerived>& other)
    {
      Base::_check_template_params();
      Base::resize(other.rows(), other.cols());
      other.evalTo(*this);
    }

    /** \brief Copy constructor for generic expressions.
      * \sa MatrixBase::operator=(const EigenBase<OtherDerived>&)
      */
    template<typename OtherDerived>
    EIGEN_DEVICE_FUNC
    EIGEN_STRONG_INLINE Matrix(const EigenBase<OtherDerived> &other)
      : Base(other.derived().rows() * other.derived().cols(), other.derived().rows(), other.derived().cols())
    {
      Base::_check_template_params();
      Base::resize(other.rows(), other.cols());
      // FIXME/CHECK: isn't *this = other.derived() more efficient. it allows to
      //              go for pure _set() implementations, right?
      *this = other;
    }

    /** \internal
      * \brief Override MatrixBase::swap() since for dynamic-sized matrices
      * of same type it is enough to swap the data pointers.
      */
    template<typename OtherDerived>
    void swap(MatrixBase<OtherDerived> const & other)
    { this->_swap(other.derived()); }

    EIGEN_DEVICE_FUNC inline Index innerStride() const { return 1; }
    EIGEN_DEVICE_FUNC inline Index outerStride() const { return this->innerSize(); }

    /////////// Geometry module ///////////

    template<typename OtherDerived>
    EIGEN_DEVICE_FUNC
    explicit Matrix(const RotationBase<OtherDerived,ColsAtCompileTime>& r);
    template<typename OtherDerived>
    EIGEN_DEVICE_FUNC
    Matrix& operator=(const RotationBase<OtherDerived,ColsAtCompileTime>& r);

    #ifdef EIGEN2_SUPPORT
    template<typename OtherDerived>
    explicit Matrix(const eigen2_RotationBase<OtherDerived,ColsAtCompileTime>& r);
    template<typename OtherDerived>
    Matrix& operator=(const eigen2_RotationBase<OtherDerived,ColsAtCompileTime>& r);
    #endif

    // allow to extend Matrix outside Eigen
    #ifdef EIGEN_MATRIX_PLUGIN
    #include EIGEN_MATRIX_PLUGIN
    #endif

  protected:
    template <typename Derived, typename OtherDerived, bool IsVector>
    friend struct internal::conservative_resize_like_impl;

    using Base::m_storage;
};

/** \defgroup matrixtypedefs Global matrix typedefs
  *
  * \ingroup Core_Module
  *
  * Eigen defines several typedef shortcuts for most common matrix and vector types.
  *
  * The general patterns are the following:
  *
  * \c MatrixSizeType where \c Size can be \c 2,\c 3,\c 4 for fixed size square matrices or \c X for dynamic size,
  * and where \c Type can be \c i for integer, \c f for float, \c d for double, \c cf for complex float, \c cd
  * for complex double.
  *
  * For example, \c Matrix3d is a fixed-size 3x3 matrix type of doubles, and \c MatrixXf is a dynamic-size matrix of floats.
  *
  * There are also \c VectorSizeType and \c RowVectorSizeType which are self-explanatory. For example, \c Vector4cf is
  * a fixed-size vector of 4 complex floats.
  *
  * \sa class Matrix
  */

#define EIGEN_MAKE_TYPEDEFS(Type, TypeSuffix, Size, SizeSuffix)   \
/** \ingroup matrixtypedefs */                                    \
typedef Matrix<Type, Size, Size> Matrix##SizeSuffix##TypeSuffix;  \
/** \ingroup matrixtypedefs */                                    \
typedef Matrix<Type, Size, 1>    Vector##SizeSuffix##TypeSuffix;  \
/** \ingroup matrixtypedefs */                                    \
typedef Matrix<Type, 1, Size>    RowVector##SizeSuffix##TypeSuffix;

#define EIGEN_MAKE_FIXED_TYPEDEFS(Type, TypeSuffix, Size)         \
/** \ingroup matrixtypedefs */                                    \
typedef Matrix<Type, Size, Dynamic> Matrix##Size##X##TypeSuffix;  \
/** \ingroup matrixtypedefs */                                    \
typedef Matrix<Type, Dynamic, Size> Matrix##X##Size##TypeSuffix;

#define EIGEN_MAKE_TYPEDEFS_ALL_SIZES(Type, TypeSuffix) \
EIGEN_MAKE_TYPEDEFS(Type, TypeSuffix, 2, 2) \
EIGEN_MAKE_TYPEDEFS(Type, TypeSuffix, 3, 3) \
EIGEN_MAKE_TYPEDEFS(Type, TypeSuffix, 4, 4) \
EIGEN_MAKE_TYPEDEFS(Type, TypeSuffix, Dynamic, X) \
EIGEN_MAKE_FIXED_TYPEDEFS(Type, TypeSuffix, 2) \
EIGEN_MAKE_FIXED_TYPEDEFS(Type, TypeSuffix, 3) \
EIGEN_MAKE_FIXED_TYPEDEFS(Type, TypeSuffix, 4)

EIGEN_MAKE_TYPEDEFS_ALL_SIZES(int,                  i)
EIGEN_MAKE_TYPEDEFS_ALL_SIZES(float,                f)
EIGEN_MAKE_TYPEDEFS_ALL_SIZES(double,               d)
EIGEN_MAKE_TYPEDEFS_ALL_SIZES(std::complex<float>,  cf)
EIGEN_MAKE_TYPEDEFS_ALL_SIZES(std::complex<double>, cd)

#undef EIGEN_MAKE_TYPEDEFS_ALL_SIZES
#undef EIGEN_MAKE_TYPEDEFS
#undef EIGEN_MAKE_FIXED_TYPEDEFS

} // end namespace Eigen

#endif // EIGEN_MATRIX_H<|MERGE_RESOLUTION|>--- conflicted
+++ resolved
@@ -204,12 +204,8 @@
       *
       * \sa resize(Index,Index)
       */
-<<<<<<< HEAD
-    EIGEN_DEVICE_FUNC
-    EIGEN_STRONG_INLINE explicit Matrix() : Base()
-=======
+    EIGEN_DEVICE_FUNC
     EIGEN_STRONG_INLINE Matrix() : Base()
->>>>>>> 1e5bc38c
     {
       Base::_check_template_params();
       EIGEN_INITIALIZE_COEFFS_IF_THAT_OPTION_IS_ENABLED
